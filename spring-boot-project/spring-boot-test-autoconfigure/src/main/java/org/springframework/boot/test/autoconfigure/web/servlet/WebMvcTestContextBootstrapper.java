/*
 * Copyright 2012-2019 the original author or authors.
 *
 * Licensed under the Apache License, Version 2.0 (the "License");
 * you may not use this file except in compliance with the License.
 * You may obtain a copy of the License at
 *
 *      https://www.apache.org/licenses/LICENSE-2.0
 *
 * Unless required by applicable law or agreed to in writing, software
 * distributed under the License is distributed on an "AS IS" BASIS,
 * WITHOUT WARRANTIES OR CONDITIONS OF ANY KIND, either express or implied.
 * See the License for the specific language governing permissions and
 * limitations under the License.
 */

package org.springframework.boot.test.autoconfigure.web.servlet;

import org.springframework.boot.test.context.SpringBootTestContextBootstrapper;
import org.springframework.core.annotation.MergedAnnotations;
import org.springframework.core.annotation.MergedAnnotations.SearchStrategy;
import org.springframework.test.context.MergedContextConfiguration;
import org.springframework.test.context.TestContextBootstrapper;
import org.springframework.test.context.web.WebMergedContextConfiguration;

/**
 * {@link TestContextBootstrapper} for {@link WebMvcTest @WebMvcTest} support.
 *
 * @author Phillip Webb
 * @author Artsiom Yudovin
 */
class WebMvcTestContextBootstrapper extends SpringBootTestContextBootstrapper {

	@Override
	protected MergedContextConfiguration processMergedContextConfiguration(MergedContextConfiguration mergedConfig) {
		return new WebMergedContextConfiguration(super.processMergedContextConfiguration(mergedConfig), "");
	}

	@Override
	protected String[] getProperties(Class<?> testClass) {
<<<<<<< HEAD
		return MergedAnnotations.from(testClass, SearchStrategy.INHERITED_ANNOTATIONS)
				.get(WebMvcTest.class).getValue("properties", String[].class)
				.orElse(null);
=======
		WebMvcTest annotation = AnnotatedElementUtils.getMergedAnnotation(testClass, WebMvcTest.class);
		return (annotation != null) ? annotation.properties() : null;
>>>>>>> 24925c3d
	}

}<|MERGE_RESOLUTION|>--- conflicted
+++ resolved
@@ -38,14 +38,8 @@
 
 	@Override
 	protected String[] getProperties(Class<?> testClass) {
-<<<<<<< HEAD
-		return MergedAnnotations.from(testClass, SearchStrategy.INHERITED_ANNOTATIONS)
-				.get(WebMvcTest.class).getValue("properties", String[].class)
-				.orElse(null);
-=======
-		WebMvcTest annotation = AnnotatedElementUtils.getMergedAnnotation(testClass, WebMvcTest.class);
-		return (annotation != null) ? annotation.properties() : null;
->>>>>>> 24925c3d
+		return MergedAnnotations.from(testClass, SearchStrategy.INHERITED_ANNOTATIONS).get(WebMvcTest.class)
+				.getValue("properties", String[].class).orElse(null);
 	}
 
 }