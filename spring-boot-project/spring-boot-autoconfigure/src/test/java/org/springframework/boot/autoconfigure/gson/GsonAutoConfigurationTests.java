--- conflicted
+++ resolved
@@ -171,26 +171,10 @@
 
 	@Test
 	public void withLenient() {
-<<<<<<< HEAD
-		this.contextRunner.withPropertyValues("spring.gson.lenient:true")
-				.run((context) -> {
-					Gson gson = context.getBean(Gson.class);
-					assertThat(gson).hasFieldOrPropertyWithValue("lenient", true);
-				});
-=======
 		this.contextRunner.withPropertyValues("spring.gson.lenient:true").run((context) -> {
 			Gson gson = context.getBean(Gson.class);
-			/*
-			 * It seems that lenient setting not work in version 2.8.2. We get access to
-			 * it via reflection
-			 */
-			Field lenientField = gson.getClass().getDeclaredField("lenient");
-			lenientField.setAccessible(true);
-			boolean lenient = lenientField.getBoolean(gson);
-
-			assertThat(lenient).isTrue();
-		});
->>>>>>> 24925c3d
+			assertThat(gson).hasFieldOrPropertyWithValue("lenient", true);
+		});
 	}
 
 	@Test
