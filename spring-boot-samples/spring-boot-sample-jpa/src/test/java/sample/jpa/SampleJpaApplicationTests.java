/*
 * Copyright 2012-2019 the original author or authors.
 *
 * Licensed under the Apache License, Version 2.0 (the "License");
 * you may not use this file except in compliance with the License.
 * You may obtain a copy of the License at
 *
 *      https://www.apache.org/licenses/LICENSE-2.0
 *
 * Unless required by applicable law or agreed to in writing, software
 * distributed under the License is distributed on an "AS IS" BASIS,
 * WITHOUT WARRANTIES OR CONDITIONS OF ANY KIND, either express or implied.
 * See the License for the specific language governing permissions and
 * limitations under the License.
 */

package sample.jpa;

import org.junit.jupiter.api.BeforeEach;
import org.junit.jupiter.api.Test;

import org.springframework.beans.factory.annotation.Autowired;
import org.springframework.boot.test.context.SpringBootTest;
import org.springframework.test.context.web.WebAppConfiguration;
import org.springframework.test.web.servlet.MockMvc;
import org.springframework.test.web.servlet.setup.MockMvcBuilders;
import org.springframework.web.context.WebApplicationContext;

import static org.springframework.test.web.servlet.request.MockMvcRequestBuilders.get;
import static org.springframework.test.web.servlet.result.MockMvcResultMatchers.status;
import static org.springframework.test.web.servlet.result.MockMvcResultMatchers.xpath;

/**
 * Integration test to run the application.
 *
 * @author Oliver Gierke
 * @author Dave Syer
 */
@SpringBootTest
@WebAppConfiguration
class SampleJpaApplicationTests {

	@Autowired
	private WebApplicationContext context;

	private MockMvc mvc;

	@BeforeEach
	public void setUp() {
		this.mvc = MockMvcBuilders.webAppContextSetup(this.context).build();
	}

	@Test
<<<<<<< HEAD
	void testHome() throws Exception {
		this.mvc.perform(get("/")).andExpect(status().isOk())
				.andExpect(xpath("//tbody/tr").nodeCount(4));
=======
	public void testHome() throws Exception {
		this.mvc.perform(get("/")).andExpect(status().isOk()).andExpect(xpath("//tbody/tr").nodeCount(4));
>>>>>>> 24925c3d
	}

}<|MERGE_RESOLUTION|>--- conflicted
+++ resolved
@@ -51,14 +51,8 @@
 	}
 
 	@Test
-<<<<<<< HEAD
 	void testHome() throws Exception {
-		this.mvc.perform(get("/")).andExpect(status().isOk())
-				.andExpect(xpath("//tbody/tr").nodeCount(4));
-=======
-	public void testHome() throws Exception {
 		this.mvc.perform(get("/")).andExpect(status().isOk()).andExpect(xpath("//tbody/tr").nodeCount(4));
->>>>>>> 24925c3d
 	}
 
 }