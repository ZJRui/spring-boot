--- conflicted
+++ resolved
@@ -39,9 +39,6 @@
 	@Override
 	protected FailureAnalysis analyze(Throwable rootFailure,
 			BeanCurrentlyInCreationException cause) {
-<<<<<<< HEAD
-		List<BeanInCycle> cycle = new ArrayList<>();
-=======
 		DependencyCycle dependencyCycle = findCycle(rootFailure);
 		if (dependencyCycle == null) {
 			return null;
@@ -50,8 +47,7 @@
 	}
 
 	private DependencyCycle findCycle(Throwable rootFailure) {
-		List<BeanInCycle> beansInCycle = new ArrayList<BeanInCycle>();
->>>>>>> b9a09fcd
+		List<BeanInCycle> beansInCycle = new ArrayList<>();
 		Throwable candidate = rootFailure;
 		int cycleStart = -1;
 		while (candidate != null) {
