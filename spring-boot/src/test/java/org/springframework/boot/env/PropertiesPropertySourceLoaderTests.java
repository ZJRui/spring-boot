--- conflicted
+++ resolved
@@ -1,5 +1,5 @@
 /*
- * Copyright 2012-2016 the original author or authors.
+ * Copyright 2012-2014 the original author or authors.
  *
  * Licensed under the Apache License, Version 2.0 (the "License");
  * you may not use this file except in compliance with the License.
@@ -21,7 +21,8 @@
 import org.springframework.core.env.PropertySource;
 import org.springframework.core.io.ClassPathResource;
 
-import static org.assertj.core.api.Assertions.assertThat;
+import static org.hamcrest.Matchers.equalTo;
+import static org.junit.Assert.assertThat;
 
 /**
  * Tests for {@link PropertiesPropertySourceLoader}.
@@ -34,31 +35,22 @@
 
 	@Test
 	public void getFileExtensions() throws Exception {
-		assertThat(this.loader.getFileExtensions()).containsExactly("properties", "xml");
+		assertThat(this.loader.getFileExtensions(),
+				equalTo(new String[] { "properties", "xml" }));
 	}
 
 	@Test
 	public void loadProperties() throws Exception {
 		PropertySource<?> source = this.loader.load("test.properties",
 				new ClassPathResource("test-properties.properties", getClass()), null);
-		assertThat(source.getProperty("test")).isEqualTo("properties");
+		assertThat(source.getProperty("test"), equalTo((Object) "properties"));
 	}
 
 	@Test
-<<<<<<< HEAD
-	public void loadPropertiesEncoded() throws Exception {
-		PropertySource<?> source = this.loader.load("encoded.properties",
-				new ClassPathResource("test-encoded.properties", getClass()), null);
-		assertThat(source.getProperty("test")).isEqualTo("prकperties");
-	}
-
-	@Test
-=======
->>>>>>> daf0b081
 	public void loadXml() throws Exception {
 		PropertySource<?> source = this.loader.load("test.xml",
 				new ClassPathResource("test-xml.xml", getClass()), null);
-		assertThat(source.getProperty("test")).isEqualTo("xml");
+		assertThat(source.getProperty("test"), equalTo((Object) "xml"));
 	}
 
 }